--- conflicted
+++ resolved
@@ -424,8 +424,6 @@
 The function should `reject()` its promise with an object that correspond to the SRI definition of an [error][sri-error].
 If any of the functions rejects its promise the client receives 409 Conflict, an a combination of all error objects in the response body.
 
-<<<<<<< HEAD
-=======
 ### authenticate
 
 This function handles authentication of the current user.
@@ -456,7 +454,6 @@
 
 Can be used to override the tablename in case it does not match the resource name.
 
->>>>>>> 0f9f4315
 ## Caching
 
 By default resources are not cached. By defining a `cache` section we can store results in a cache not to hit the database.
