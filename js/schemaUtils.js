--- conflicted
+++ resolved
@@ -86,15 +86,7 @@
     };
   },
 
-<<<<<<< HEAD
-    boolean : function(description) {
-        return {
-            type: "boolean",
-            description: description
-        }
-    },
-    
-    key: function(description) {
+  'key': function(description) {
         return {
             type: "string",
             description: description,
@@ -104,8 +96,6 @@
     },
 
 
-}
-=======
   timestamp: function (description) {
     'use strict';
     return {
@@ -121,5 +111,4 @@
       description: description
     };
   }
-};
->>>>>>> e27a18d2
+};