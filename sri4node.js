/*
  The core server for the REST api.
  It is configurable, and provides a simple framework for creating REST interfaces.
*/

// Constants
var DEFAULT_LIMIT = 30;
var MAX_LIMIT = 500;

// External dependencies.
var Validator = require('jsonschema').Validator;
var compression = require('compression');
var bodyParser = require('body-parser');
var Q = require('q');

// Utility function.
var common = require('./js/common.js');
var responseHandler = require('./js/responseHandler');
var cl = common.cl;
var pgConnect = common.pgConnect;
var pgExec = common.pgExec;
var typeToConfig = common.typeToConfig;
var sqlColumnNames = common.sqlColumnNames;
var mapColumnsToObject = common.mapColumnsToObject;
var executeOnFunctions = common.executeOnFunctions;
var executeValidateMethods = common.executeValidateMethods;

var queryobject = require('./js/queryObject.js');
var prepare = queryobject.prepareSQL;

// Module variables.
var configuration;
var resources;
var logsql;
var logdebug;
var postgres;

function debug(x) {
  'use strict';
  if (configuration.logdebug) {
    cl(x);
  }
}

var generateError = function (status, type, errors) {
  'use strict';
  // errors can be array with errors or a string, in which case error array with one element will be created
  if (typeof errors == 'string') {
    errors = [{code: type, message: errors}];
  }
  var err = {
    type: type,
    status: status,
    body: {
      errors: errors,
      status: status
    }
  };
  return err;
};

// apply extra parameters on request URL for a list-resource to a sselect.
function applyRequestParameters(mapping, req, select, database, count) {
  'use strict';
  var deferred = Q.defer();

  var urlparameters = req.query;
  var standardParameters = ['orderby', 'descending', 'limit', 'offset', 'expand', 'hrefs'];

  var key, ret;

  var promises = [];
  var reject = false;
  if (mapping.query) {
    for (key in urlparameters) {
      if (urlparameters.hasOwnProperty(key)) {
        if (standardParameters.indexOf(key) === -1) {
          if (mapping.query[key] || mapping.query.defaultFilter) {
            // Execute the configured function that will apply this URL parameter
            // to the SELECT statement
            if (!mapping.query[key] && mapping.query.defaultFilter) { // eslint-disable-line
              promises.push(mapping.query.defaultFilter(urlparameters[key], select, key, database, mapping,
                configuration));
            } else {
              promises.push(mapping.query[key](urlparameters[key], select, key, database, count, mapping));
            }
          } else {
            debug('rejecting unknown query parameter : [' + key + ']');
            reject = true;
            deferred.reject({
              type: 'unknown.query.parameter',
              status: 400,
              body: {
                errors: [{code: 'invalid.query.parameter', parameter: key}]
              }
            });
            break;
          }
        } else if (key === 'hrefs') {
          promises.push(exports.queryUtils.filterHrefs(urlparameters.hrefs, select, key, database, count));
        }
      }
    }
  }

  if (!reject) {
    Q.allSettled(promises).then(function (results) {
      var errors = [];
      results.forEach(function (result) {
        if (result.state === 'rejected') {
          errors.push(result.reason);
        }
      });

      if (errors.length === 0) {
        deferred.resolve();
      } else {
        ret = {
          // When rejecting we return an object with :
          // 'type' -> an internal code to identify the error. Useful in the fail() method.
          // 'status' -> the returned HTTP status code.
          // 'body' -> the response body that will be returned to the client.
          type: 'query.functions.rejected',
          status: 400,
          body: {
            errors: errors
          }
        };
        deferred.reject(ret);
      }
    });
  }

  return deferred.promise;
}

var errorAsCode = function (s) {
  'use strict';
  // return any string as code for REST API error object.
  var ret = s;

  ret = ret.toLowerCase().trim();
  ret = ret.replace(/[^a-z0-9 ]/gmi, '');
  ret = ret.replace(/ /gmi, '.');

  return ret;
};

function queryByKey(config, db, mapping, key) {
  'use strict';
  debug('** queryByKey()');
  var columns = sqlColumnNames(mapping);
  var table = mapping.table ? mapping.table : mapping.type.split('/')[1];
  var row, output, msg;
  var v;
  var result;
  var deferred;

  if (mapping.schema && mapping.schema.properties.key) {
    v = new Validator();
    result = v.validate(key, mapping.schema.properties.key);
    if (result.errors.length > 0) {
      deferred = Q.defer();
      deferred.reject(generateError(
        400,
        'key.invalid',
        result.errors.map(function (e) {
          msg = 'key ' + e.message;
          return {code: errorAsCode(msg), message: msg};
        })
      ));
      return deferred.promise;
    }
  }

  var query = prepare('select-row-by-key-from-' + table);
  query.sql('select ' + columns + ' from "' + table + '" where "key" = ').param(key);
  return pgExec(db, query, logsql, logdebug).then(function (queryResult) {
    var queryDeferred = Q.defer();

    var rows = queryResult.rows;
    if (rows.length === 1) {
      row = queryResult.rows[0];

      output = {};
      debug('** mapping columns to JSON object');
      mapColumnsToObject(config, mapping, row, output);
      debug('** executing onread functions');
      executeOnFunctions(config, mapping, 'onread', output);
      debug('** queryResult of queryByKey() : ');
      debug(output);
      queryDeferred.resolve(output);
    } else if (rows.length === 0) {
      queryDeferred.reject({
        type: 'not.found',
        status: 404,
        body: 'Not Found'
      });
    } else {
      msg = 'More than one entry with key ' + key + ' found for ' + mapping.type;
      debug(msg);
      queryDeferred.reject(new Error(msg));
    }
    return queryDeferred.promise;
  });
}

function getSchemaValidationErrors(json, schema) {
  'use strict';
  var v = new Validator();
  var result = v.validate(json, schema);

  var ret, i, current, err;

  if (result.errors && result.errors.length > 0) {
    cl('Schema validation revealed errors.');
    cl(result.errors);
    cl('JSON schema was : ');
    cl(schema);
    cl('Document was : ');
    cl(json);
    ret = {};
    ret.errors = [];
    ret.document = json;
    for (i = 0; i < result.errors.length; i++) {
      current = result.errors[i];
      err = {};
      err.code = errorAsCode(current.message);
      if (current.property && current.property.indexOf('instance.') === 0) {
        err.path = current.property.substring(9);
      }
      ret.errors.push(err);
    }
    return ret;
  }
}

// Security cache; stores a map 'e-mail' -> 'password'
// To avoid a database query for all API calls.
var knownPasswords = {};

// Force https in production.
function forceSecureSockets(req, res, next) {
  'use strict';
  var isHttps = req.headers['x-forwarded-proto'] === 'https';
  if (!isHttps && req.get('Host').indexOf('localhost') < 0 && req.get('Host').indexOf('127.0.0.1') < 0) {
    return res.redirect('https://' + req.get('Host') + req.url);
  }

  next();
}

function checkBasicAuthentication(req, res, next) {
  'use strict';
  var basic, encoded, decoded, firstColonIndex, email, password;
  var typeToMapping, type, mapping;
  var path = req.route.path;
  var database;

  if (path !== '/me' && path !== '/batch') {
    typeToMapping = typeToConfig(resources);
    type = '/' + req.route.path.split('/')[1];
    mapping = typeToMapping[type];
    if (mapping.public) {
      next();
      return;
    }
  }

  var unauthorized = function () {
    res.setHeader('WWW-Authenticate', 'Basic realm="Secure Area"');
    res.status(401).send('Unauthorized');
  };

  if (req.headers.authorization) {
    basic = req.headers.authorization;
    encoded = basic.substr(6);
    decoded = new Buffer(encoded, 'base64').toString('utf-8');
    firstColonIndex = decoded.indexOf(':');
    if (firstColonIndex !== -1) {
      email = decoded.substr(0, firstColonIndex);
      password = decoded.substr(firstColonIndex + 1);
      if (email && password && email.length > 0 && password.length > 0) {
        if (knownPasswords[email]) {
          if (knownPasswords[email] === password) {
            next();
          } else {
            debug('Invalid password');
            unauthorized();
          }
        } else {
          pgConnect(postgres, configuration).then(function (db) {
            database = db;

            var q = prepare('select-count-from-persons-where-email-and-password');
            q.sql('select count(*) from persons where email = ').param(email).sql(' and password = ').param(password);

            return pgExec(db, q, logsql, logdebug).then(function (result) {
              var count = parseInt(result.rows[0].count, 10);
              if (count === 1) {
                // Found matching record, add to cache for subsequent requests.
                knownPasswords[email] = password;
                next();
              } else {
                debug('Wrong combination of email / password. Found ' + count + ' records.');
                unauthorized();
              }
            });
          }).then(function () {
            database.done();
          }).fail(function (err) {
            debug('checking basic authentication against database failed.');
            debug(err);
            debug(err.stack);
            database.done(err);
            unauthorized();
          });
        }
      } else {
        unauthorized();
      }
    } else {
      unauthorized();
    }
  } else {
    debug('No authorization header received from client. Rejecting.');
    unauthorized();
  }
}

// Apply CORS headers.
// TODO : Change temporary URL into final deploy URL.
var allowCrossDomain = function (req, res, next) {
  'use strict';
  var typeToMapping = typeToConfig(resources);
  var type = '/' + req.path.split('/')[1];
  var mapping = typeToMapping[type];
  var methods;
  var allowedMethods;

  if (mapping && mapping.methods) {
    methods = mapping.methods.slice();
    methods.push('HEAD', 'OPTIONS');
    allowedMethods = methods.join(',');
    if (methods.indexOf(req.method) === -1) {
      res.header('Allow', allowedMethods);
      res.status(405).send('Method Not Allowed');
      return;
    }
  } else {
    allowedMethods = 'GET,PUT,POST,DELETE,HEAD,OPTIONS';
  }
  var origin = '*';
  if (req.headers['x-forwarded-for']) {
    origin = req.headers['x-forwarded-for'];
  } else if (req.headers['X-Forwarded-For']) {
    origin = req.headers['X-Forwarded-For'];
  } else if (req.headers.origin) {
    origin = req.headers.origin;
  } else if (req.headers.Origin) {
    origin = req.headers.Origin;
  } else if (req.headers.host) {
    origin = req.headers.host;
  } else if (req.headers.Host) {
    origin = req.headers.Host;
  }
  res.header('Access-Control-Allow-Origin', origin);
  res.header('Access-Control-Allow-Methods', allowedMethods);
  res.header('Access-Control-Allow-Headers', 'Content-Type');

  if (req.method === 'OPTIONS') {
    res.header('Allow', allowedMethods);
    res.status(200).send(allowedMethods);
  } else {
    next();
  }
};

function logRequests(req, res, next) {
  'use strict';
  var start;
  if (configuration.logrequests) {
    cl(req.method + ' ' + req.path + ' starting.');
    start = Date.now();
    res.on('finish', function () {
      var duration = Date.now() - start;
      cl(req.method + ' ' + req.path + ' took ' + duration + ' ms. ');
    });
  }
  next();
}

function postProcess(functions, db, body) {
  'use strict';
  var promises;
  var deferred = Q.defer();

  if (functions && functions.length > 0) {
    promises = [];
    functions.forEach(function (f) {
      promises.push(f(db, body));
    });

    Q.all(promises).then(function () {
      debug('all post processing functions resolved.');
      deferred.resolve();
    }).catch(function (error) {
      debug('one of the post processing functions rejected.');
      deferred.reject(error);
    });
  } else {
    debug('no post processing functions registered.');
    deferred.resolve();
  }

  return deferred.promise;
}

/* eslint-disable */
function executePutInsideTransaction(db, url, body) {
    'use strict';
    var deferred, element, errors;
    var type = '/' + url.split('/')[1];
    var key = url.split('/')[2];

    debug('PUT processing starting. Request body :');
    debug(body);
    debug('Key received on URL : ' + key);

    var typeToMapping = typeToConfig(resources);
    // var type = '/' + req.route.path.split("/")[1];
    var mapping = typeToMapping[type];
    var table = mapping.table ? mapping.table : mapping.type.split("/")[1];

    debug('Validating schema.');
    if (mapping.schema) {
      errors = getSchemaValidationErrors(body, mapping.schema);
      if (errors) {
        deferred = Q.defer();
        deferred.reject(errors);
        return deferred.promise;
      } else {
        debug('Schema validation passed.');
      }
    }

    return executeValidateMethods(mapping, body, db, configuration.logdebug).then(function () {
      // create an object that only has mapped properties
      var k, value, referencedType, referencedMapping, parts, refkey;
      element = {};
      for (k in mapping.map) {
        if (mapping.map.hasOwnProperty(k)) {
          if (body[k]) {
            element[k] = body[k];
          }
        }
      }
      debug('Mapped incomming object according to configuration');

      // check and remove types from references.
      for (k in mapping.map) {
        if (mapping.map.hasOwnProperty(k)) {
          if (mapping.map[k].references) {
            value = element[k].href;
            if (!value) {
              throw new Error('No href found inside reference ' + k);
            }
            referencedType = mapping.map[k].references;
            referencedMapping = typeToMapping[referencedType];
            parts = value.split('/');
            type = '/' + parts[1];
            refkey = parts[2];
            if (type === referencedMapping.type) {
              element[k] = refkey;
            } else {
              cl('Faulty reference detected [' + element[key].href + '], ' +
                'detected [' + type + '] expected [' + referencedMapping.type + ']');
              return;
            }
          }
        }
      }
      debug('Converted references to values for update');

      var countquery = prepare('check-resource-exists-' + table);
      countquery.sql('select count(*) from ' + table + ' where "key" = ').param(key);
      return pgExec(db, countquery, logsql, logdebug).then(function (results) {
        var deferred = Q.defer();

        var count = parseInt(results.rows[0].count, 10);

        if (count === 1) {
          executeOnFunctions(resources, mapping, 'onupdate', element);

          var update = prepare('update-' + table);
          update.sql('update "' + table + '" set ');
          var firstcolumn = true;
          for (var k in element) {
            if (element.hasOwnProperty(k)) {
              if (!firstcolumn) {
                update.sql(',');
              } else {
                firstcolumn = false;
              }

              update.sql('\"' + k + '\"' + '=').param(element[k]);
            }
          }
          update.sql(' where "key" = ').param(key);

          return pgExec(db, update, logsql, logdebug).then(function (results) {
            if (results.rowCount != 1) {
              debug('No row affected ?!');
              var deferred = Q.defer();
              deferred.reject('No row affected.');
              return deferred.promise();
            } else {
              return postProcess(mapping.afterupdate, db, body);
            }
          });
        } else {
          element.key = key;
          executeOnFunctions(resources, mapping, 'oninsert', element);

          var insert = prepare('insert-' + table);
          insert.sql('insert into "' + table + '" (').keys(element).sql(') values (').values(element).sql(') ');
          return pgExec(db, insert, logsql, logdebug).then(function (results) {
            if (results.rowCount != 1) {
              debug('No row affected ?!');
              var deferred = Q.defer();
              deferred.reject('No row affected.');
              return deferred.promise();
            } else {
              return postProcess(mapping.afterinsert, db, body);
            }
          });
        }
      }); // pgExec(db,countquery)...
    }).fail(function (errors) {
      var deferred = Q.defer();
      deferred.reject(errors);
      return deferred.promise;
    });
  }
  /* eslint-enable */

// Local cache of known identities.
var knownIdentities = {};
// Returns a JSON object with the identity of the current user.
function getMe(req) {
  'use strict';
  var deferred = Q.defer();

  var basic = req.headers.authorization;
  var encoded = basic.substr(6);
  var decoded = new Buffer(encoded, 'base64').toString('utf-8');
  var firstColonIndex = decoded.indexOf(':');
  var database, username;

  if (firstColonIndex !== -1) {
    username = decoded.substr(0, firstColonIndex);
    if (knownIdentities[username]) {
      deferred.resolve(knownIdentities[username]);
    } else {
      pgConnect(postgres, configuration).then(function (db) {
        database = db;
        return configuration.identity(username, db);
      }).then(function (me) {
        knownIdentities[username] = me;
        database.done();
        deferred.resolve(me);
      }).fail(function (err) {
        cl('Retrieving of identity had errors. Removing pg client from pool. Error : ');
        cl(err);
        database.done(err);
        deferred.reject(err);
      });
    }
  }

  return deferred.promise;
}

function execBeforeQueryFunctions(mapping, db, req, resp) {
  'use strict';
  var deferred = Q.defer();

  var beforequery = mapping.beforequery ? mapping.beforequery : [];

  var promises = [];
  beforequery.forEach(function (f) {
    promises.push(f(req, resp, db));
  });

  if (beforequery.length > 0) {
    Q.all(promises).then(function () {
      deferred.resolve();
    }).catch(function (error) {
      if (error.type && error.status && error.body) {
        deferred.reject(error);
      } else {
        deferred.reject({
          type: 'internal.error',
          status: 500,
          body: 'Internal Server Error. [' + error.toString() + ']'
        });
      }
    });
  } else {
    deferred.resolve();
  }

  return deferred.promise;
}

function executeAfterReadFunctions(database, elements, mapping) {
  'use strict';
  var promises, i, ret;
  debug('executeAfterReadFunctions');
  var deferred = Q.defer();

  if (mapping.afterread && mapping.afterread.length > 0) {
    promises = [];
    for (i = 0; i < mapping.afterread.length; i++) {
      promises.push(mapping.afterread[i](database, elements));
    }

    Q.allSettled(promises).then(function (results) {
      debug('allSettled :');
      debug(results);
      var errors = [];
      results.forEach(function (result) {
        if (result.state === 'rejected') {
          errors.push(result.reason.message);
        }
      });

      if (errors.length === 0) {
        deferred.resolve();
      } else {
        ret = {
          // When rejecting we return an object with :
          // 'type' -> an internal code to identify the error. Useful in the fail() method.
          // 'status' -> the returned HTTP status code.
          // 'body' -> the response body that will be returned to the client.
          type: 'afterread.failed',
          status: 500,
          body: {
            code: 'afterread.failed',
            errors: errors,
            status: 500
          }
        };
        deferred.reject(ret);
      }
    });
  } else {
    // Nothing to do, resolve the promise.
    deferred.resolve();
  }

  return deferred.promise;
}

/* Handle GET /{type}/schema */
function getSchema(req, resp) {
  'use strict';
  var typeToMapping = typeToConfig(resources);
  var type = '/' + req.route.path.split('/')[1];
  var mapping = typeToMapping[type];

  resp.set('Content-Type', 'application/json');
  resp.send(mapping.schema);
}

function getListResource(executeExpansion, defaultlimit, maxlimit) {
  'use strict';
  return function (req, resp) {
    var typeToMapping = typeToConfig(resources);
    var type = '/' + req.route.path.split('/')[1];
    var mapping = typeToMapping[type];
    var columns = sqlColumnNames(mapping);
    var table = mapping.table ? mapping.table : mapping.type.split('/')[1];

    var database;
    var countquery;
    var count;
    var query;
    var output;
    var elements;
    var valid;
    var orders, order, o;
    var queryLimit;
    var offset;

    debug('GET list resource ' + type);
    pgConnect(postgres, configuration).then(function (db) {
      debug('pgConnect ... OK');
      database = db;
      var begin = prepare('begin-transaction');
      begin.sql('BEGIN');
      return pgExec(database, begin, logsql, logdebug);
    }).then(function () {
      debug('* running before query functions');
      return execBeforeQueryFunctions(mapping, database, req, resp);
    }).then(function () {
      countquery = prepare();
      countquery.sql('select count(*) from "' + table + '" where 1=1 ');
      debug('* applying URL parameters to WHERE clause');
      return applyRequestParameters(mapping, req, countquery, database, true);
    }).then(function () {
      debug('* executing SELECT COUNT query on database');
      return pgExec(database, countquery, logsql, logdebug);
    }).then(function (results) {
      count = parseInt(results.rows[0].count, 10);
      query = prepare();
      query.sql('select ' + columns + ' from "' + table + '" where 1=1 ');
      debug('* applying URL parameters to WHERE clause');
      return applyRequestParameters(mapping, req, query, database, false);
    }).then(function () {
      // All list resources support orderby, limit and offset.
      var orderby = req.query.orderby;
      var descending = req.query.descending;
      if (orderby) {
        valid = true;
        orders = orderby.split(',');
        for (o = 0; o < orders.length; o++) {
          order = orders[o];
          if (!mapping.map[order]) {
            valid = false;
            break;
          }
        }
        if (valid) {
          query.sql(' order by ' + orders);
          if (descending) {
            query.sql(' desc');
          }
        } else {
          cl('Can not order by [' + orderby + ']. One or more unknown properties. Ignoring orderby.');
        }
      }

      queryLimit = req.query.limit || defaultlimit;

      offset = req.query.offset || 0;
      var error;

      if (queryLimit > maxlimit) {

        error = {
          status: 409,
          type: 'ERROR',
          body: [
            {
              code: 'invalid.limit.parameter',
              type: 'ERROR',
              message: 'The maximum allowed limit is ' + maxlimit
            }
          ]
        };

        throw error;
      }

      query.sql(' limit ').param(queryLimit);

      if (offset) {
        query.sql(' offset ').param(offset);
      }

      debug('* executing SELECT query on database');
      return pgExec(database, query, logsql, logdebug);
    }).then(function (result) {
      var deferred;
      debug('pgExec select ... OK');
      debug(result);
      if (mapping.handlelistqueryresult) {
        deferred = Q.defer();
        mapping.handlelistqueryresult(req, result).then(function (ret) {
          output = ret;
          deferred.resolve();
        }).catch(function (error) {
          deferred.reject(error);
        });
        return deferred.promise;
      }
      var rows = result.rows;
      var results = [];
      var row, currentrow;
      var element, msg;

      elements = [];
      for (row = 0; row < rows.length; row++) {
        currentrow = rows[row];

        element = {
          href: mapping.type + '/' + currentrow.key
        };

        // full, or any set of expansion values that must
        // all start with "results.href" or "results.href.*" will result in inclusion
        // of the regular resources in the list resources.
        if (!req.query.expand ||
          (req.query.expand.toLowerCase() === 'full' || req.query.expand.indexOf('results') === 0)) {
          element.$$expanded = {
            $$meta: {
              permalink: mapping.type + '/' + currentrow.key
            }
          };
          mapColumnsToObject(resources, mapping, currentrow, element.$$expanded);
          executeOnFunctions(resources, mapping, 'onread', element.$$expanded);
          elements.push(element.$$expanded);
        } else if (req.query.expand && req.query.expand.toLowerCase() === 'none') {
          // Intentionally left blank.
        } else if (req.query.expand) {
          // Error expand must be either 'full','none' or start with 'href'
          msg = 'expand value unknown : ' + req.query.expand;
          debug(msg);
          throw new Error(msg);
        }
        results.push(element);
      }

      output = {
        $$meta: {
          count: count,
          schema: mapping.type + '/schema'
        },
        results: results
      };

      var newOffset = queryLimit * 1 + offset * 1;

      if (newOffset < count) {
        if (req.originalUrl.match(/offset/)) {
          output.$$meta.next = req.originalUrl.replace(/offset=(\d+)/, 'offset=' + newOffset);
        } else {
          output.$$meta.next = req.originalUrl + (req.originalUrl.match(/\?/) ? '&' : '?') +
            'offset=' + newOffset;
        }

      }

      if (offset > 0) {
        newOffset = offset - queryLimit;
        if (req.originalUrl.match(/offset/)) {
          output.$$meta.previous = req.originalUrl.replace(/offset=(\d+)/, newOffset > 0 ? 'offset=' + newOffset : '');
          output.$$meta.previous = output.$$meta.previous.replace(/[\?&]$/, '');
        } else {
          output.$$meta.previous = req.originalUrl;
          if (newOffset > 0) {
            output.$$meta.previous += (req.originalUrl.match(/\?/) ? '&' : '?') + 'offset=' + newOffset;
          }
        }
      }

      debug('* executing expansion : ' + req.query.expand);
      return executeExpansion(database, elements, mapping, resources, req.query.expand);
    }).then(function () {
      debug('* executing afterread functions on results');
      debug(elements);
      return executeAfterReadFunctions(database, elements, mapping);
    }).then(function () {
      debug('* sending response to client :');
      debug(output);
      resp.set('Content-Type', 'application/json');
      resp.send(output);

      debug('* rolling back database transaction, GETs never have a side effect on the database.');
      database.client.query('ROLLBACK', function (err) {
        // If err is defined, client will be removed from pool.
        database.done(err);
      });
      database.done();
    }).fail(function (error) {
      database.client.query('ROLLBACK', function (err) {
        // If err is defined, client will be removed from pool.
        database.done(err);
      });

      if (error.type && error.status && error.body) {
        resp.status(error.status).send(error.body);
        database.done();
      } else {
        cl('GET processing had errors. Removing pg client from pool. Error : ');
        if (error.stack) {
          cl(error.stack);
        } else {
          cl(error);
        }
        database.done(error);
        resp.status(500).send('Internal Server Error. [' + error.toString() + ']');
      }
    });
  };
}

function getRegularResource(executeExpansion) {
  'use strict';
  return function (req, resp) {
    var typeToMapping = typeToConfig(resources);
    var type = '/' + req.route.path.split('/')[1];
    var mapping = typeToMapping[type];
    var key = req.params.key;

    var database;
    var element;
    var elements;
    pgConnect(postgres, configuration).then(function (db) {
      database = db;
    }).then(function () {
      debug('* running before query functions');
      return execBeforeQueryFunctions(mapping, database, req, resp);
    }).then(function () {
      debug('* query by key');
      return queryByKey(resources, database, mapping, key);
    }).then(function (result) {
      element = result;
      element.$$meta = {
        permalink: mapping.type + '/' + key
      };
      elements = [];
      elements.push(element);
      debug('* executing expansion : ' + req.query.expand);
      return executeExpansion(database, elements, mapping, resources, req.query.expand);
    }).then(function () {
      debug('* executing afterread functions');
      return executeAfterReadFunctions(database, elements, mapping);
    }).then(function () {
      debug('* sending response to the client :');
      debug(element);
      resp.set('Content-Type', 'application/json');
      resp.send(element);
      database.done();
    }).fail(function (error) {
      if (error.type && error.status && error.body) {
        resp.status(error.status).send(error.body);
        database.done();
      } else {
        cl('GET processing had errors. Removing pg client from pool. Error : ');
        cl(error);
        database.done(error);
        resp.status(500).send('Internal Server Error. [' + error.toString() + ']');
      }
    });
  };
}

function createOrUpdate(req, resp) {
  'use strict';
  debug('* sri4node PUT processing invoked.');
  var url = req.path;
  pgConnect(postgres, configuration).then(function (db) {
    var begin = prepare('begin-transaction');
    begin.sql('BEGIN');
    return pgExec(db, begin, logsql, logdebug).then(function () {
      return executePutInsideTransaction(db, url, req.body);
    }).then(function () {
      debug('PUT processing went OK. Committing database transaction.');
      db.client.query('COMMIT', function (err) {
        // If err is defined, client will be removed from pool.
        db.done(err);
        debug('COMMIT DONE.');
        resp.send(true);
      });
    }).fail(function (puterr) {
      cl('PUT processing failed. Rolling back database transaction. Error was :');
      cl(puterr);
      db.client.query('ROLLBACK', function (rollbackerr) {
        // If err is defined, client will be removed from pool.
        db.done(rollbackerr);
        cl('ROLLBACK DONE.');
        resp.status(409).send(puterr);
      });
    });
  }); // pgConnect
}

function deleteResource(req, resp) {
  'use strict';
  debug('sri4node DELETE invoked');
  var typeToMapping = typeToConfig(resources);
  var type = '/' + req.route.path.split('/')[1];
  var mapping = typeToMapping[type];
  var table = mapping.table ? mapping.table : mapping.type.split('/')[1];
  var deferred;
  var database;

  pgConnect(postgres, configuration).then(function (db) {
    database = db;
    var begin = prepare('begin-transaction');
    begin.sql('BEGIN');
    return pgExec(database, begin, logsql, logdebug);
  }).then(function () {
    var deletequery = prepare('delete-by-key-' + table);
<<<<<<< HEAD
    deletequery.sql('delete from "' + table + '" where "key" = ').param(req.params.key);
=======
    var sql = 'update ' + table + ' set "$$meta.deleted" = true, "$$meta.modified" = current_timestamp ';
    sql += 'where "$$meta.deleted" is not true and "key" = ';
    deletequery.sql(sql)
      .param(req.params.key);
>>>>>>> aa8d1daf
    return pgExec(database, deletequery, logsql, logdebug);
  }).then(function (results) {
    if (results.rowCount !== 1) {
      debug('No row affected ?!');
      deferred = Q.defer();
      deferred.reject('No row affected.');
      return deferred.promise();
    } else { // eslint-disable-line
      return postProcess(mapping.afterdelete, database, req.route.path);
    }
  }).then(function () {
    debug('DELETE processing went OK. Committing database transaction.');
    database.client.query('COMMIT', function (err) {
      // If err is defined, client will be removed from pool.
      database.done(err);
      debug('COMMIT DONE.');
      resp.send(true);
    });
  }).fail(function (delerr) {
    cl('DELETE processing failed. Rolling back database transaction. Error was :');
    cl(delerr);
    database.client.query('ROLLBACK', function (rollbackerr) {
      // If err is defined, client will be removed from pool.
      database.done(rollbackerr);
      cl('ROLLBACK DONE. Sending 500 Internal Server Error. [' + delerr.toString() + ']');
      resp.status(500).send('Internal Server Error. [' + delerr.toString() + ']');
    });
  });
}

function wrapCustomRouteHandler(customRouteHandler, mapping) {

  'use strict';

  return function (req, res) {

    Q.all([pgConnect(postgres, configuration, mapping.getme(req))]).done(
      function (results) {
        customRouteHandler(req, res, results[0], results[1]);
        results[0].done();
      }
    );

  };
}

function handleBatchOperations(responseHandlers) {
  'use strict';

  return function (req, res, next) {
    var batch = req.body.slice(); //cloning the array
    batch.reverse();

    function nextElement() {
      var element, url;
      var type;
      var elementReq;
      if (batch.length > 0) {
        element = batch.pop();
        url = element.href;
        type = '/' + url.split('/')[1];
        elementReq = {
          method: element.verb,
          params: {
            key: url.split('/')[2]
          },
          originalUrl: url,
          user: req.user
        };
        responseHandlers[type](elementReq, res, nextElement);
      } else {
        return next();
      }
    }

    return nextElement(batch);
  };

}

function batchOperation(req, resp) {
  'use strict';
  var database;

  // An array of objects with 'href', 'verb' and 'body'
  var batch = req.body;
  batch.reverse();

  pgConnect(postgres, configuration).then(function (db) {
    database = db;
    var begin = prepare('begin-transaction');
    begin.sql('BEGIN');
    return pgExec(database, begin, logsql, logdebug);
  }).then(function () {
      function recurse() {
        var element, url, body, verb;
        if (batch.length > 0) {
          element = batch.pop();
          url = element.href;
          cl('executing /batch section ' + url);
          body = element.body;
          verb = element.verb;
          if (verb === 'PUT') {
            return executePutInsideTransaction(database, url, body).then(function () {
              return recurse();
            });
          } else { // eslint-disable-line
            cl('UNIMPLEMENTED - /batch ONLY SUPPORTS PUT OPERATIONS !!!');
            throw new Error();
          }
        }
      }

      return recurse(batch);
    }).then(function () {
      cl('PUT processing went OK. Committing database transaction.');
      database.client.query('COMMIT', function (err) {
        // If err is defined, client will be removed from pool.
        database.done(err);
        cl('COMMIT DONE.');
        resp.send(true);
      });
    }).fail(function (puterr) {
      cl('PUT processing failed. Rolling back database transaction. Error was :');
      cl(puterr);
      database.client.query('ROLLBACK', function (rollbackerr) {
        // If err is defined, client will be removed from pool.
        database.done(rollbackerr);
        cl('ROLLBACK DONE.');
        resp.status(500).send(puterr);
      });
    });
}

/* express.js application, configuration for roa4node */
exports = module.exports = {
  configure: function (app, pg, config) {
    'use strict';
    var executeExpansion = require('./js/expand.js')(config.logdebug, prepare, pgExec, executeAfterReadFunctions);
    var configIndex, mapping, url;
    var defaultlimit;
    var maxlimit;
    var responseHandlerFn;
    var customroute;
    var i;
    var responseHandlers = [];

    configuration = config;
    resources = config.resources;
    logsql = config.logsql;
    logdebug = config.logdebug;
    postgres = pg;

    // All URLs force SSL and allow cross origin access.
    app.use(forceSecureSockets);
    app.use(allowCrossDomain);
    app.use(bodyParser.json());

    // a global error handler to catch among others JSON errors
    //  => log stack trace and send JSON error message tp client
    // (unfortunatly the JSON errors cannot be distinguished from other errors ?!)
    app.use(function (error, req, res, next) {
      var body;
      if (error) {
        body = {
          errors: [{code: 'generic.error', message: error.name + ':' + error.message, body: error.body}],
          status: error.status || 500
        };
        res.status(error.status).send(body);
      } else {
        next();
      }
    });

    for (configIndex = 0; configIndex < resources.length; configIndex++) {
      mapping = resources[configIndex];

      // when no custom checkauthentication and getme defined, use the default ones
      if (!mapping.checkauthentication) {
        mapping.checkauthentication = checkBasicAuthentication;
      }
      if (!mapping.getme) {
        mapping.getme = getMe;
      }

      // register schema for external usage. public.
      url = mapping.type + '/schema';
      app.use(url, logRequests);

      app.get(url, getSchema);

      // register list resource for this type.
      url = mapping.type;

      responseHandlerFn = responseHandler(mapping, configuration, postgres);
      responseHandlers[url] = responseHandlerFn;

      // register list resource for this type.
      maxlimit = mapping.maxlimit || MAX_LIMIT;
      defaultlimit = mapping.defaultlimit || DEFAULT_LIMIT;
      app.get(url, logRequests, mapping.checkauthentication, responseHandlerFn,
        compression(), getListResource(executeExpansion, defaultlimit, maxlimit)); // app.get - list resource

      // register single resource
      url = mapping.type + '/:key';
      app.route(url)
        .get(logRequests, mapping.checkauthentication, responseHandlerFn, compression(),
          getRegularResource(executeExpansion))
        .put(logRequests, mapping.checkauthentication, responseHandlerFn, createOrUpdate)
        .delete(logRequests, mapping.checkauthentication, responseHandlerFn, deleteResource); // app.delete

      // register custom routes (if any)

      if (mapping.customroutes && mapping.customroutes instanceof Array) {
        for (i = 0; i < mapping.customroutes.length; i++) {
          customroute = mapping.customroutes[i];
          if (customroute.route && customroute.handler) {
            app.get(customroute.route, logRequests, mapping.checkauthentication,
              responseHandlerFn, compression(), wrapCustomRouteHandler(customroute.handler, mapping));
          }
        }
      }

    } // for all mappings.

    url = '/batch';
    app.put(url, logRequests, mapping.checkauthentication, handleBatchOperations(responseHandlers), batchOperation);

    url = '/me';
    app.get(url, logRequests, mapping.checkauthentication, function (req, resp) {
      mapping.getme(req).then(function (me) {
        resp.set('Content-Type', 'application/json');
        resp.send(me);
      }).fail(function (error) {
        resp.status(500).send('Internal Server Error. [' + error.toString() + ']');
      });
    });

    app.put('/log', function (req, resp) {
      var j;
      var error = req.body;
      cl('Client side error :');
      var lines = error.stack.split('\n');
      for (j = 0; i < lines.length; j++) {
        cl(lines[j]);
      }
      resp.end();
    });
  },

  utils: {
    // Call this is you want to clear the password and identity cache for the API.
    clearPasswordCache: function () {
      'use strict';
      knownPasswords = {};
      knownIdentities = {};
    },

    // Utility to run arbitrary SQL in validation, beforeupdate, afterupdate, etc..
    executeSQL: pgExec,
    prepareSQL: queryobject.prepareSQL,

    generateError: generateError,

    /*
        Add references from a different resource to this resource.
        * type : the resource type that has a reference to the retrieved elements.
        * column : the database column that contains the foreign key.
        * key : the name of the key to add to the retrieved elements.
    */
    addReferencingResources: function (type, column, targetkey) {
      'use strict';
      return function (database, elements) {
        var tablename, query, elementKeys, elementKeysToElement;
        var permalink, elementKey;
        var deferred = Q.defer();

        if (elements && elements.length && elements.length > 0) {
          tablename = type.split('/')[1];
          query = prepare();
          elementKeys = [];
          elementKeysToElement = {};
          elements.forEach(function (element) {
            permalink = element.$$meta.permalink;
            elementKey = permalink.split('/')[2];
            elementKeys.push(elementKey);
            elementKeysToElement[elementKey] = element;
          });

          query.sql('select key, \"' + column + '\" as fkey from ' +
                    tablename + ' where \"' + column + '\" in (').array(elementKeys).sql(')');
          pgExec(database, query, logsql, logdebug).then(function (result) {
            result.rows.forEach(function (row) {
              var element = elementKeysToElement[row.fkey];
              if (!element[targetkey]) {
                element[targetkey] = [];
              }
              element[targetkey].push({href: type + '/' + row.key});
            });
            deferred.resolve();
          }).fail(function (e) {
            cl(e.stack);
            deferred.reject();
          });
        } else {
          deferred.resolve();
        }

        return deferred.promise;
      };
    }
  },

  queryUtils: require('./js/queryUtils.js'),
  mapUtils: require('./js/mapUtils.js'),
  schemaUtils: require('./js/schemaUtils.js')
};<|MERGE_RESOLUTION|>--- conflicted
+++ resolved
@@ -994,14 +994,10 @@
     return pgExec(database, begin, logsql, logdebug);
   }).then(function () {
     var deletequery = prepare('delete-by-key-' + table);
-<<<<<<< HEAD
-    deletequery.sql('delete from "' + table + '" where "key" = ').param(req.params.key);
-=======
     var sql = 'update ' + table + ' set "$$meta.deleted" = true, "$$meta.modified" = current_timestamp ';
     sql += 'where "$$meta.deleted" is not true and "key" = ';
     deletequery.sql(sql)
       .param(req.params.key);
->>>>>>> aa8d1daf
     return pgExec(database, deletequery, logsql, logdebug);
   }).then(function (results) {
     if (results.rowCount !== 1) {
